--- conflicted
+++ resolved
@@ -1,20 +1,12 @@
 [parameters]
 
 [parameters.ipeps]
-<<<<<<< HEAD
-model = 'Heisenberg'
-chi = [20]
-D = 2
-lam = 1
-Niter = 20
-=======
 model = 'J1J2'
 lam = 1
 J2 = 0.3
 chi = [15]
 D = 3
 Niter = 30
->>>>>>> b1fd0681
 warmup_steps = 50
 split = True
 perturbation = 0.0
@@ -34,11 +26,7 @@
 [parameters.folders]
 data = 'data'
 read = None
-<<<<<<< HEAD
-write = 'test'
-=======
 write = 'J1J2'
->>>>>>> b1fd0681
 
 [parameters.cli]
 latex = False
